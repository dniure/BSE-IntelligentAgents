--- conflicted
+++ resolved
@@ -22,17 +22,7 @@
     <option name="hideEmptyMiddlePackages" value="true" />
     <option name="showLibraryContents" value="true" />
   </component>
-<<<<<<< HEAD
-  <component name="PropertiesComponent">{
-  &quot;keyToString&quot;: {
-    &quot;RunOnceActivity.OpenProjectViewOnStart&quot;: &quot;true&quot;,
-    &quot;RunOnceActivity.ShowReadmeOnStart&quot;: &quot;true&quot;,
-    &quot;WebServerToolWindowFactoryState&quot;: &quot;false&quot;,
-    &quot;node.js.detected.package.eslint&quot;: &quot;true&quot;,
-    &quot;node.js.detected.package.tslint&quot;: &quot;true&quot;,
-    &quot;node.js.selected.package.eslint&quot;: &quot;(autodetect)&quot;,
-    &quot;node.js.selected.package.tslint&quot;: &quot;(autodetect)&quot;
-=======
+
   <component name="PropertiesComponent"><![CDATA[{
   "keyToString": {
     "RunOnceActivity.OpenProjectViewOnStart": "true",
@@ -43,7 +33,6 @@
     "node.js.selected.package.eslint": "(autodetect)",
     "node.js.selected.package.tslint": "(autodetect)",
     "settings.editor.selected.configurable": "org.jetbrains.plugins.notebooks.jupyter.connections.configuration.JupyterServerConfigurable"
->>>>>>> 8735ed4b
   }
 }</component>
   <component name="RunManager">
@@ -79,11 +68,8 @@
       <option name="presentableId" value="Default" />
       <updated>1665994552377</updated>
       <workItem from="1665994563147" duration="8237000" />
-<<<<<<< HEAD
       <workItem from="1698491854751" duration="728000" />
-=======
-      <workItem from="1698486167805" duration="4001000" />
->>>>>>> 8735ed4b
+
     </task>
     <servers />
   </component>
