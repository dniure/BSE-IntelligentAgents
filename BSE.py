--- conflicted
+++ resolved
@@ -1915,10 +1915,6 @@
     if dump_flags['dump_strats']:
         strat_dump = open(sess_id + '_strats.csv', 'w')
 
-<<<<<<< HEAD
-    lobframes = open(sess_id + '_LOB_frames.csv', 'w')
-    lobframes = None     # this disables writing of the LOB frames (which can generate HUGE files)
-=======
     if dump_flags['dump_lobs']:
         lobframes = open(sess_id + '_LOB_frames.csv', 'w')
     else:
@@ -1926,7 +1922,6 @@
 
     if dump_flags['dump_avgbals']:
         avg_bals = open(sess_id + '_avg_balance.csv', 'w')
->>>>>>> 8735ed4b
 
     # initialise the exchange
     exchange = Exchange()
@@ -2018,21 +2013,10 @@
 
     # session has ended
 
-<<<<<<< HEAD
-    strat_dump.close()
-
-    if lobframes is not None:
-        lobframes.close()
-
-    dump_all = True
-
-    if dump_all:
-=======
     # write trade_stats for this session (NB could use this to write end-of-session summary only)
     if dump_flags['dump_avgbals']:
         trade_stats(sess_id, traders, avg_bals, time, exchange.publish_lob(time, lobframes, lob_verbose))
         avg_bals.close()
->>>>>>> 8735ed4b
 
     if dump_flags['dump_tape']:
         # dump the tape (transactions only -- not writing cancellations)
@@ -2042,10 +2026,6 @@
         # record the blotter for each trader
         blotter_dump(sess_id, traders)
 
-<<<<<<< HEAD
-    # write trade_stats for this session (NB end-of-session summary only)
-    trade_stats(sess_id, traders, avg_bals, time, exchange.publish_lob(time, lobframes, lob_verbose))
-=======
     if dump_flags['dump_strats']:
         strat_dump.close()
 
@@ -2055,7 +2035,6 @@
 
 
 
->>>>>>> 8735ed4b
 
 #############################
 
@@ -2094,12 +2073,6 @@
     #                     {'from':duration/3, 'to':2*duration/3, 'ranges':[range2], 'stepmode':'fixed'},
     #                     {'from':2*duration/3, 'to':end_time, 'ranges':[range1], 'stepmode':'fixed'}
     #                   ]
-
-<<<<<<< HEAD
-    # The code below sets up symmetric supply and demand curves at prices from 50 to 150, P0=100
-=======
-
->>>>>>> 8735ed4b
 
     range1 = (60, 60)
     supply_schedule = [{'from': start_time, 'to': end_time, 'ranges': [range1], 'stepmode': 'fixed'}]
